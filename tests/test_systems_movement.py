<<<<<<< HEAD
from agent_world.systems.movement.pathfinding import a_star


def _manhattan(a, b):
    return abs(a[0] - b[0]) + abs(a[1] - b[1])


def test_a_star_simple_line():
    start = (0, 0)
    goal = (3, 0)
    path = a_star(start, goal)
    assert path[0] == start
    assert path[-1] == goal
    assert len(path) == 4
    for p1, p2 in zip(path, path[1:]):
        assert _manhattan(p1, p2) == 1


def test_a_star_diagonal():
    start = (0, 0)
    goal = (2, 1)
    path = a_star(start, goal)
    assert path[0] == start
    assert path[-1] == goal
    assert len(path) == _manhattan(start, goal) + 1


def test_a_star_same_start_goal():
    start = (1, 2)
    path = a_star(start, start)
    assert path == [start]
=======
from agent_world.core.world import World
from agent_world.core.entity_manager import EntityManager
from agent_world.core.component_manager import ComponentManager
from agent_world.core.components.position import Position
from agent_world.core.spatial.spatial_index import SpatialGrid
from agent_world.systems.movement.movement_system import MovementSystem, Velocity


def test_velocity_dataclass():
    v = Velocity(2, -1)
    assert (v.dx, v.dy) == (2, -1)


def test_movement_updates_position_and_index():
    world = World((10, 10))
    world.entity_manager = EntityManager()
    world.component_manager = ComponentManager()
    world.spatial_index = SpatialGrid(cell_size=1)

    system = MovementSystem(world)
    entity = world.entity_manager.create_entity()
    world.component_manager.add_component(entity, Position(0, 0))
    world.component_manager.add_component(entity, Velocity(1, 1))
    world.spatial_index.insert(entity, (0, 0))

    system.update()

    pos = world.component_manager.get_component(entity, Position)
    assert (pos.x, pos.y) == (1, 1)
    assert world.spatial_index.query_radius((1, 1), 0) == [entity]
    assert world.spatial_index.query_radius((0, 0), 0) == []
>>>>>>> d4e0f98e
<|MERGE_RESOLUTION|>--- conflicted
+++ resolved
@@ -1,36 +1,42 @@
-<<<<<<< HEAD
+# tests/test_movement_and_pathfinding.py
+"""
+Combined tests for path-finding (A*) and basic movement/velocity integration.
+Both feature sets were introduced in separate branches and are now reconciled
+into a single, conflict-free test module.
+"""
+
+# ---------- Path-finding -----------------------------------------------------
+
 from agent_world.systems.movement.pathfinding import a_star
 
 
-def _manhattan(a, b):
+def _manhattan(a: tuple[int, int], b: tuple[int, int]) -> int:
+    """Cheaper‐than‐euclidean heuristic used by the A* implementation."""
     return abs(a[0] - b[0]) + abs(a[1] - b[1])
 
 
 def test_a_star_simple_line():
-    start = (0, 0)
-    goal = (3, 0)
+    start, goal = (0, 0), (3, 0)
     path = a_star(start, goal)
-    assert path[0] == start
-    assert path[-1] == goal
+    assert path[0] == start and path[-1] == goal
     assert len(path) == 4
-    for p1, p2 in zip(path, path[1:]):
-        assert _manhattan(p1, p2) == 1
+    assert all(_manhattan(p1, p2) == 1 for p1, p2 in zip(path, path[1:]))
 
 
 def test_a_star_diagonal():
-    start = (0, 0)
-    goal = (2, 1)
+    start, goal = (0, 0), (2, 1)
     path = a_star(start, goal)
-    assert path[0] == start
-    assert path[-1] == goal
+    assert path[0] == start and path[-1] == goal
     assert len(path) == _manhattan(start, goal) + 1
 
 
 def test_a_star_same_start_goal():
     start = (1, 2)
-    path = a_star(start, start)
-    assert path == [start]
-=======
+    assert a_star(start, start) == [start]
+
+
+# ---------- Movement / Velocity ---------------------------------------------
+
 from agent_world.core.world import World
 from agent_world.core.entity_manager import EntityManager
 from agent_world.core.component_manager import ComponentManager
@@ -45,21 +51,23 @@
 
 
 def test_movement_updates_position_and_index():
+    # world scaffold
     world = World((10, 10))
     world.entity_manager = EntityManager()
     world.component_manager = ComponentManager()
     world.spatial_index = SpatialGrid(cell_size=1)
 
-    system = MovementSystem(world)
-    entity = world.entity_manager.create_entity()
-    world.component_manager.add_component(entity, Position(0, 0))
-    world.component_manager.add_component(entity, Velocity(1, 1))
-    world.spatial_index.insert(entity, (0, 0))
+    # system + entity setup
+    movement = MovementSystem(world)
+    e = world.entity_manager.create_entity()
+    world.component_manager.add_component(e, Position(0, 0))
+    world.component_manager.add_component(e, Velocity(1, 1))
+    world.spatial_index.insert(e, (0, 0))
 
-    system.update()
+    # one tick
+    movement.update()
 
-    pos = world.component_manager.get_component(entity, Position)
+    pos = world.component_manager.get_component(e, Position)
     assert (pos.x, pos.y) == (1, 1)
-    assert world.spatial_index.query_radius((1, 1), 0) == [entity]
-    assert world.spatial_index.query_radius((0, 0), 0) == []
->>>>>>> d4e0f98e
+    assert world.spatial_index.query_radius((1, 1), 0) == [e]
+    assert world.spatial_index.query_radius((0, 0), 0) == []